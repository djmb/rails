--- conflicted
+++ resolved
@@ -223,151 +223,4 @@
     end
 
   end
-<<<<<<< HEAD
-
-  class RelationMutationTest < ActiveSupport::TestCase
-    class FakeKlass < Struct.new(:table_name, :name)
-      extend ActiveRecord::Delegation::DelegateCache
-      inherited self
-
-      def arel_table
-        Post.arel_table
-      end
-
-      def connection
-        Post.connection
-      end
-
-      def relation_delegate_class(klass)
-        self.class.relation_delegate_class(klass)
-      end
-    end
-
-    def relation
-      @relation ||= Relation.new FakeKlass.new('posts'), :b
-    end
-
-    (Relation::MULTI_VALUE_METHODS - [:references, :extending, :order]).each do |method|
-      test "##{method}!" do
-        assert relation.public_send("#{method}!", :foo).equal?(relation)
-        assert_equal [:foo], relation.public_send("#{method}_values")
-      end
-    end
-
-    test "#order!" do
-      assert relation.order!('name ASC').equal?(relation)
-      assert_equal ['name ASC'], relation.order_values
-    end
-
-    test "#order! with symbol prepends the table name" do
-      assert relation.order!(:name).equal?(relation)
-      node = relation.order_values.first
-      assert node.ascending?
-      assert_equal :name, node.expr.name
-      assert_equal "posts", node.expr.relation.name
-    end
-
-    test "#order! on non-string does not attempt regexp match for references" do
-      obj = Object.new
-      obj.expects(:=~).never
-      assert relation.order!(obj)
-      assert_equal [obj], relation.order_values
-    end
-
-    test '#references!' do
-      assert relation.references!(:foo).equal?(relation)
-      assert relation.references_values.include?('foo')
-    end
-
-    test 'extending!' do
-      mod, mod2 = Module.new, Module.new
-
-      assert relation.extending!(mod).equal?(relation)
-      assert_equal [mod], relation.extending_values
-      assert relation.is_a?(mod)
-
-      relation.extending!(mod2)
-      assert_equal [mod, mod2], relation.extending_values
-    end
-
-    test 'extending! with empty args' do
-      relation.extending!
-      assert_equal [], relation.extending_values
-    end
-
-    (Relation::SINGLE_VALUE_METHODS - [:from, :lock, :reordering, :reverse_order, :create_with]).each do |method|
-      test "##{method}!" do
-        assert relation.public_send("#{method}!", :foo).equal?(relation)
-        assert_equal :foo, relation.public_send("#{method}_value")
-      end
-    end
-
-    test '#from!' do
-      assert relation.from!('foo').equal?(relation)
-      assert_equal ['foo', nil], relation.from_value
-    end
-
-    test '#lock!' do
-      assert relation.lock!('foo').equal?(relation)
-      assert_equal 'foo', relation.lock_value
-    end
-
-    test '#reorder!' do
-      relation = self.relation.order('foo')
-
-      assert relation.reorder!('bar').equal?(relation)
-      assert_equal ['bar'], relation.order_values
-      assert relation.reordering_value
-    end
-
-    test '#reorder! with symbol prepends the table name' do
-      assert relation.reorder!(:name).equal?(relation)
-      node = relation.order_values.first
-
-      assert node.ascending?
-      assert_equal :name, node.expr.name
-      assert_equal "posts", node.expr.relation.name
-    end
-
-    test 'reverse_order!' do
-      assert relation.reverse_order!.equal?(relation)
-      assert relation.reverse_order_value
-      relation.reverse_order!
-      assert !relation.reverse_order_value
-    end
-
-    test 'create_with!' do
-      assert relation.create_with!(foo: 'bar').equal?(relation)
-      assert_equal({foo: 'bar'}, relation.create_with_value)
-    end
-
-    def test_merge!
-      assert relation.merge!(where: :foo).equal?(relation)
-      assert_equal [:foo], relation.where_values
-    end
-
-    test 'merge with a proc' do
-      assert_equal [:foo], relation.merge(-> { where(:foo) }).where_values
-    end
-
-    test 'none!' do
-      assert relation.none!.equal?(relation)
-      assert_equal [NullRelation], relation.extending_values
-      assert relation.is_a?(NullRelation)
-    end
-
-    test "distinct!" do
-      relation.distinct! :foo
-      assert_equal :foo, relation.distinct_value
-      assert_equal :foo, relation.uniq_value # deprecated access
-    end
-
-    test "uniq! was replaced by distinct!" do
-      relation.uniq! :foo
-      assert_equal :foo, relation.distinct_value
-      assert_equal :foo, relation.uniq_value # deprecated access
-    end
-  end
-=======
->>>>>>> 1a40be02
 end