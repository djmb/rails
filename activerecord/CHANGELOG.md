<<<<<<< HEAD
*   Add dirties option to uncached

    This adds a `dirties` option to `ActiveRecord::Base.uncached` and
    `ActiveRecord::ConnectionAdapters::ConnectionPool#uncached`.

    When set to `true` (the default), writes will clear all query caches belonging to the current thread.
    When set to `false`, writes to the affected connection pool will not clear any query cache.

    This is needed by Solid Cache so that cache writes do not clear query caches.

    *Donal McBreen*
=======
*   Deprecate `ActiveRecord::Base.connection` in favor of `.lease_connection`

    The method has been renamed as `lease_connection` to better reflect that the returned
    connection will be held for the duration of the request or job.

    This deprecation is a soft deprecation, no warnings will be issued and there is no
    current plan to remove the method.

    *Jean Boussier*

*   Deprecate `ActiveRecord::ConnectionAdapters::ConnectionPool#connection`

    The method has been renamed as `lease_connection` to better reflect that the returned
    connection will be held for the duration of the request or job.

    *Jean Boussier*
>>>>>>> 5cedb874

*   Expose a generic fixture accessor for fixture names that may conflict with Minitest

    ```ruby
    assert_equal "Ruby on Rails", web_sites(:rubyonrails).name
    assert_equal "Ruby on Rails", fixture(:web_sites, :rubyonrails).name
    ```

    *Jean Boussier*

*   Using `Model.query_constraints` with a single non-primary-key column used to raise as expected, but with an
    incorrect error message. This has been fixed to raise with a more appropriate error message.

    *Joshua Young*

*   Fix `has_one` association autosave setting the foreign key attribute when it is unchanged.

    This behaviour is also inconsistent with autosaving `belongs_to` and can have unintended side effects like raising
    an `ActiveRecord::ReadOnlyAttributeError` when the foreign key attribute is marked as read-only.

    *Joshua Young*

*   Remove deprecated behavior that would rollback a transaction block when exited using `return`, `break` or `throw`.

    *Rafael Mendonça França*

*   Deprecate `Rails.application.config.active_record.commit_transaction_on_non_local_return`.

    *Rafael Mendonça França*

*   Remove deprecated support to pass `rewhere` to `ActiveRecord::Relation#merge`.

    *Rafael Mendonça França*

*   Remove deprecated support to pass `deferrable: true` to `add_foreign_key`.

    *Rafael Mendonça França*

*   Remove deprecated support to quote `ActiveSupport::Duration`.

    *Rafael Mendonça França*

*   Remove deprecated `#quote_bound_value`.

    *Rafael Mendonça França*

*   Remove deprecated `ActiveRecord::ConnectionAdapters::ConnectionPool#connection_klass`.

    *Rafael Mendonça França*

*   Remove deprecated support to apply `#connection_pool_list`, `#active_connections?`, `#clear_active_connections!`,
    `#clear_reloadable_connections!`, `#clear_all_connections!` and `#flush_idle_connections!` to the connections pools
    for the current role when the `role` argument isn't provided.

    *Rafael Mendonça França*

*   Remove deprecated `#all_connection_pools`.

    *Rafael Mendonça França*

*   Remove deprecated `ActiveRecord::ConnectionAdapters::SchemaCache#data_sources`.

    *Rafael Mendonça França*

*   Remove deprecated `ActiveRecord::ConnectionAdapters::SchemaCache.load_from`.

    *Rafael Mendonça França*

*   Remove deprecated `#all_foreign_keys_valid?` from database adapters.

    *Rafael Mendonça França*

*   Remove deprecated support to passing coder and class as second argument to `serialize`.

    *Rafael Mendonça França*

*   Remove deprecated support to `ActiveRecord::Base#read_attribute(:id)` to return the custom primary key value.

    *Rafael Mendonça França*

*   Remove deprecated `TestFixtures.fixture_path`.

    *Rafael Mendonça França*

*   Remove deprecated behavior to support referring to a singular association by its plural name.

    *Rafael Mendonça França*

*   Deprecate `Rails.application.config.active_record.allow_deprecated_singular_associations_name`

    *Rafael Mendonça França*

*   Remove deprecated support to passing `SchemaMigration` and `InternalMetadata` classes as arguments to
    `ActiveRecord::MigrationContext`.

    *Rafael Mendonça França*

*   Remove deprecated `ActiveRecord::Migration.check_pending` method.

    *Rafael Mendonça França*

*   Remove deprecated `ActiveRecord::LogSubscriber.runtime` method.

    *Rafael Mendonça França*

*   Remove deprecated `ActiveRecord::LogSubscriber.runtime=` method.

    *Rafael Mendonça França*

*   Remove deprecated `ActiveRecord::LogSubscriber.reset_runtime` method.

    *Rafael Mendonça França*

*   Remove deprecated support to define `explain` in the connection adapter with 2 arguments.

    *Rafael Mendonça França*

*   Remove deprecated `ActiveRecord::ActiveJobRequiredError`.

    *Rafael Mendonça França*

*   Remove deprecated `ActiveRecord::Base.clear_active_connections!`.

    *Rafael Mendonça França*

*   Remove deprecated `ActiveRecord::Base.clear_reloadable_connections!`.

    *Rafael Mendonça França*

*   Remove deprecated `ActiveRecord::Base.clear_all_connections!`.

    *Rafael Mendonça França*

*   Remove deprecated `ActiveRecord::Base.flush_idle_connections!`.

    *Rafael Mendonça França*

*   Remove deprecated `name` argument from `ActiveRecord::Base.remove_connection`.

    *Rafael Mendonça França*

*   Remove deprecated support to call `alias_attribute` with non-existent attribute names.

    *Rafael Mendonça França*

*   Remove deprecated `Rails.application.config.active_record.suppress_multiple_database_warning`.

    *Rafael Mendonça França*

*   Add ActiveRecord::Encryption::MessagePackMessageSerializer

    Serialize data to the MessagePack format, for efficient storage in binary columns.

    The binary encoding requires around 30% less space than the base64 encoding
    used by the default serializer.

    *Donal McBreen*

*   Add support for encrypting binary columns

    Ensure encryption and decryption pass `Type::Binary::Data` around for binary data.

    Previously encrypting binary columns with the `ActiveRecord::Encryption::MessageSerializer`
    incidentally worked for MySQL and SQLite, but not PostgreSQL.

    *Donal McBreen*

*   Deprecated `ENV["SCHEMA_CACHE"]` in favor of `schema_cache_path` in the database configuration.

    *Rafael Mendonça França*

*   Add `ActiveRecord::Base.with_connection` as a shortcut for leasing a connection for a short duration.

    The leased connection is yielded, and for the duration of the block, any call to `ActiveRecord::Base.connection`
    will yield that same connection.

    This is useful to perform a few database operations without causing a connection to be leased for the
    entire duration of the request or job.

    *Jean Boussier*

*   Deprecate `config.active_record.warn_on_records_fetched_greater_than` now that `sql.active_record`
    notification includes `:row_count` field.

    *Jason Nochlin*

*   The fix ensures that the association is joined using the appropriate join type
    (either inner join or left outer join) based on the existing joins in the scope.

    This prevents unintentional overrides of existing join types and ensures consistency in the generated SQL queries.

    Example:



    ```ruby
    # `associated` will use `LEFT JOIN` instead of using `JOIN`
    Post.left_joins(:author).where.associated(:author)
    ```

    *Saleh Alhaddad*

*   Fix an issue where `ActiveRecord::Encryption` configurations are not ready before the loading
    of Active Record models, when an application is eager loaded. As a result, encrypted attributes
    could be misconfigured in some cases.

    *Maxime Réty*

*   Deprecate defining an `enum` with keyword arguments.

    ```ruby
    class Function > ApplicationRecord
      # BAD
      enum color: [:red, :blue],
           type: [:instance, :class]

      # GOOD
      enum :color, [:red, :blue]
      enum :type, [:instance, :class]
    end
    ```

    *Hartley McGuire*

*   Add `active_record.config.validate_migration_timestamps` option for validating migration timestamps.

    When set, validates that the timestamp prefix for a migration is no more than a day ahead of
    the timestamp associated with the current time. This is designed to prevent migrations prefixes
    from being hand-edited to future timestamps, which impacts migration generation and other
    migration commands.

    *Adrianna Chang*

*   Properly synchronize `Mysql2Adapter#active?` and `TrilogyAdapter#active?`

    As well as `disconnect!` and `verify!`.

    This generally isn't a big problem as connections must not be shared between
    threads, but is required when running transactional tests or system tests
    and could lead to a SEGV.

    *Jean Boussier*

*   Support `:source_location` tag option for query log tags

    ```ruby
    config.active_record.query_log_tags << :source_location
    ```

    Calculating the caller location is a costly operation and should be used primarily in development
    (note, there is also a `config.active_record.verbose_query_logs` that serves the same purpose)
    or occasionally on production for debugging purposes.

    *fatkodima*

*   Add an option to `ActiveRecord::Encryption::Encryptor` to disable compression

    Allow compression to be disabled by setting `compress: false`

    ```ruby
      class User
        encrypts :name, encryptor: ActiveRecord::Encryption::Encryptor.new(compress: false)
      end
    ```

    *Donal McBreen*

*   Deprecate passing strings to `ActiveRecord::Tasks::DatabaseTasks.cache_dump_filename`.

    A `ActiveRecord::DatabaseConfigurations::DatabaseConfig` object should be passed instead.

    *Rafael Mendonça França*

*   Add row_count field to sql.active_record notification

    This field returns the amount of rows returned by the query that emitted the notification.

    This metric is useful in cases where one wants to detect queries with big result sets.

    *Marvin Bitterlich*

*   Consistently raise an `ArgumentError` when passing an invalid argument to a nested attributes association writer.

    Previously, this would only raise on collection associations and produce a generic error on singular associations.

    Now, it will raise on both collection and singular associations.

    *Joshua Young*

*   Fix single quote escapes on default generated MySQL columns

    MySQL 5.7.5+ supports generated columns, which can be used to create a column that is computed from an expression.

    Previously, the schema dump would output a string with double escapes for generated columns with single quotes in the default expression.

    This would result in issues when importing the schema on a fresh instance of a MySQL database.

    Now, the string will not be escaped and will be valid Ruby upon importing of the schema.

    *Yash Kapadia*

*   Fix Migrations with versions older than 7.1 validating options given to
    `add_reference` and `t.references`.

    *Hartley McGuire*

*   Add `<role>_types` class method to `ActiveRecord::DelegatedType` so that the delegated types can be instrospected

    *JP Rosevear*

*   Make `schema_dump`, `query_cache`, `replica` and `database_tasks` configurable via `DATABASE_URL`

    This wouldn't always work previously because boolean values would be interpreted as strings.

    e.g. `DATABASE_URL=postgres://localhost/foo?schema_dump=false` now properly disable dumping the schema
    cache.

    *Mike Coutermarsh*, *Jean Boussier*

*   Introduce `ActiveRecord::Transactions::ClassMethods#set_callback`

     It is identical to `ActiveSupport::Callbacks::ClassMethods#set_callback`
     but with support for `after_commit` and `after_rollback` callback options.

    *Joshua Young*

*   Make `ActiveRecord::Encryption::Encryptor` agnostic of the serialization format used for encrypted data.

    Previously, the encryptor instance only allowed an encrypted value serialized as a `String` to be passed to the message serializer.

    Now, the encryptor lets the configured `message_serializer` decide which types of serialized encrypted values are supported. A custom serialiser is therefore allowed to serialize `ActiveRecord::Encryption::Message` objects using a type other than `String`.

    The default `ActiveRecord::Encryption::MessageSerializer` already ensures that only `String` objects are passed for deserialization.

    *Maxime Réty*

*   Fix `encrypted_attribute?` to take into account context properties passed to `encrypts`.

    *Maxime Réty*

*   The object returned by `explain` now responds to `pluck`, `first`,
    `last`, `average`, `count`, `maximum`, `minimum`, and `sum`. Those
    new methods run `EXPLAIN` on the corresponding queries:

    ```ruby
    User.all.explain.count
    # EXPLAIN SELECT COUNT(*) FROM `users`
    # ...

    User.all.explain.maximum(:id)
    # EXPLAIN SELECT MAX(`users`.`id`) FROM `users`
    # ...
    ```

    *Petrik de Heus*

*   Fixes an issue where `validates_associated` `:on`  option wasn't respected
    when validating associated records.

    *Austen Madden*, *Alex Ghiculescu*, *Rafał Brize*

*   Allow overriding SQLite defaults from `database.yml`.

    Any PRAGMA configuration set under the `pragmas` key in the configuration
    file takes precedence over Rails' defaults, and additional PRAGMAs can be
    set as well.

    ```yaml
    database: storage/development.sqlite3
    timeout: 5000
    pragmas:
      journal_mode: off
      temp_store: memory
    ```

    *Stephen Margheim*

*   Remove warning message when running SQLite in production, but leave it unconfigured.

    There are valid use cases for running SQLite in production. However, it must be done
    with care, so instead of a warning most users won't see anyway, it's preferable to
    leave the configuration commented out to force them to think about having the database
    on a persistent volume etc.

    *Jacopo Beschi*, *Jean Boussier*

*   Add support for generated columns to the SQLite3 adapter.

    Generated columns (both stored and dynamic) are supported since version 3.31.0 of SQLite.
    This adds support for those to the SQLite3 adapter.

    ```ruby
    create_table :users do |t|
      t.string :name
      t.virtual :name_upper, type: :string, as: 'UPPER(name)'
      t.virtual :name_lower, type: :string, as: 'LOWER(name)', stored: true
    end
    ```

    *Stephen Margheim*

*   TrilogyAdapter: ignore `host` if `socket` parameter is set.

    This allows to configure a connection on a UNIX socket via `DATABASE_URL`:

    ```
    DATABASE_URL=trilogy://does-not-matter/my_db_production?socket=/var/run/mysql.sock
    ```

    *Jean Boussier*

*   Make `assert_queries_count`, `assert_no_queries`, `assert_queries_match`, and
    `assert_no_queries_match` assertions public.

    To assert the expected number of queries are made, Rails internally uses `assert_queries_count` and
    `assert_no_queries`. To assert that specific SQL queries are made, `assert_queries_match` and
    `assert_no_queries_match` are used. These assertions can now be used in applications as well.

    ```ruby
    class ArticleTest < ActiveSupport::TestCase
      test "queries are made" do
        assert_queries_count(1) { Article.first }
      end

      test "creates a foreign key" do
        assert_queries_match(/ADD FOREIGN KEY/i, include_schema: true) do
          @connection.add_foreign_key(:comments, :posts)
        end
      end
    end
    ```

    *Petrik de Heus*, *fatkodima*

*   Fix `has_secure_token` calls the setter method on initialize.

    *Abeid Ahmed*

*   When using a `DATABASE_URL`, allow for a configuration to map the protocol in the URL to a specific database
    adapter. This allows decoupling the adapter the application chooses to use from the database connection details
    set in the deployment environment.

    ```ruby
    # ENV['DATABASE_URL'] = "mysql://localhost/example_database"
    config.active_record.protocol_adapters.mysql = "trilogy"
    # will connect to MySQL using the trilogy adapter
    ```

    *Jean Boussier*, *Kevin McPhillips*

*   In cases where MySQL returns `warning_count` greater than zero, but returns no warnings when
    the `SHOW WARNINGS` query is executed, `ActiveRecord.db_warnings_action` proc will still be
    called with a generic warning message rather than silently ignoring the warning(s).

    *Kevin McPhillips*

*   `DatabaseConfigurations#configs_for` accepts a symbol in the `name` parameter.

    *Andrew Novoselac*

*   Fix `where(field: values)` queries when `field` is a serialized attribute
    (for example, when `field` uses `ActiveRecord::Base.serialize` or is a JSON
    column).

    *João Alves*

*   Make the output of `ActiveRecord::Core#inspect` configurable.

    By default, calling `inspect` on a record will yield a formatted string including just the `id`.

    ```ruby
    Post.first.inspect #=> "#<Post id: 1>"
    ```

    The attributes to be included in the output of `inspect` can be configured with
    `ActiveRecord::Core#attributes_for_inspect`.

    ```ruby
    Post.attributes_for_inspect = [:id, :title]
    Post.first.inspect #=> "#<Post id: 1, title: "Hello, World!">"
    ```

    With `attributes_for_inspect` set to `:all`, `inspect` will list all the record's attributes.

    ```ruby
    Post.attributes_for_inspect = :all
    Post.first.inspect #=> "#<Post id: 1, title: "Hello, World!", published_at: "2023-10-23 14:28:11 +0000">"
    ```

    In `development` and `test` mode, `attributes_for_inspect` will be set to `:all` by default.

    You can also call `full_inspect` to get an inspection with all the attributes.

    The attributes in `attribute_for_inspect` will also be used for `pretty_print`.

    *Andrew Novoselac*

*   Don't mark attributes as changed when reassigned to `Float::INFINITY` or
    `-Float::INFINITY`.

    *Maicol Bentancor*

*   Support the `RETURNING` clause for MariaDB.

    *fatkodima*, *Nikolay Kondratyev*

*   The SQLite3 adapter now implements the `supports_deferrable_constraints?` contract.

    Allows foreign keys to be deferred by adding the `:deferrable` key to the `foreign_key` options.

    ```ruby
    add_reference :person, :alias, foreign_key: { deferrable: :deferred }
    add_reference :alias, :person, foreign_key: { deferrable: :deferred }
    ```

    *Stephen Margheim*

*   Add the `set_constraints` helper to PostgreSQL connections.

    ```ruby
    Post.create!(user_id: -1) # => ActiveRecord::InvalidForeignKey

    Post.transaction do
      Post.connection.set_constraints(:deferred)
      p = Post.create!(user_id: -1)
      u = User.create!
      p.user = u
      p.save!
    end
    ```

    *Cody Cutrer*

*   Include `ActiveModel::API` in `ActiveRecord::Base`.

    *Sean Doyle*

*   Ensure `#signed_id` outputs `url_safe` strings.

    *Jason Meller*

*   Add `nulls_last` and working `desc.nulls_first` for MySQL.

    *Tristan Fellows*

*   Allow for more complex hash arguments for `order` which mimics `where` in `ActiveRecord::Relation`.

    ```ruby
    Topic.includes(:posts).order(posts: { created_at: :desc })
    ```

    *Myles Boone*

Please check [7-1-stable](https://github.com/rails/rails/blob/7-1-stable/activerecord/CHANGELOG.md) for previous changes.<|MERGE_RESOLUTION|>--- conflicted
+++ resolved
@@ -1,4 +1,3 @@
-<<<<<<< HEAD
 *   Add dirties option to uncached
 
     This adds a `dirties` option to `ActiveRecord::Base.uncached` and
@@ -10,7 +9,7 @@
     This is needed by Solid Cache so that cache writes do not clear query caches.
 
     *Donal McBreen*
-=======
+
 *   Deprecate `ActiveRecord::Base.connection` in favor of `.lease_connection`
 
     The method has been renamed as `lease_connection` to better reflect that the returned
@@ -27,7 +26,6 @@
     connection will be held for the duration of the request or job.
 
     *Jean Boussier*
->>>>>>> 5cedb874
 
 *   Expose a generic fixture accessor for fixture names that may conflict with Minitest
 
