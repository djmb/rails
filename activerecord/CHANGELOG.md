--- conflicted
+++ resolved
@@ -1,17 +1,15 @@
-<<<<<<< HEAD
-*   Don't cache arguments in #find_by if they are an ActiveRecord::Relation
-
-    Fixes #20817
-
-    *Hiroaki Izu*
-=======
 *   Add ability to default to `uuid` as primary key when generating database migrations
 
     Set `Rails.application.config.active_record.primary_key = :uuid`
     or `config.active_record.primary_key = :uuid` in config/application.rb
 
     *Jon McCartie*
->>>>>>> fb42c492
+
+*   Don't cache arguments in #find_by if they are an ActiveRecord::Relation
+
+    Fixes #20817
+
+    *Hiroaki Izu*
 
 *   Qualify column name inserted by `group` in calculation
 
