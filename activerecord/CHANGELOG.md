--- conflicted
+++ resolved
@@ -1,12 +1,8 @@
-<<<<<<< HEAD
-*   Support for Mysql 5.6 Fractional Seconds.
-=======
 *   Only use BINARY for mysql case sensitive uniqueness check when column has a case insensitive collation.
 
     *Ryuta Kamizono*
 
-*   Fix validation on uniqueness of empty association.
->>>>>>> 501ae92a
+*   Support for Mysql 5.6 Fractional Seconds.
 
     *arthurnn*, *Tatsuhiko Miyagawa*
 
