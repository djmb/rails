--- conflicted
+++ resolved
@@ -1,10 +1,9 @@
-<<<<<<< HEAD
 *   Fix stream closing when sending file with `ActionController::Live` included.
 
     Fixes #12381
 
     *Alessandro Diaferia*
-=======
+
 *   Allow an absolute controller path inside a module scope. Fixes #12777.
 
     Example:
@@ -197,7 +196,6 @@
     Fixes #13110.
 
     *Andrew White*
->>>>>>> bd1bf2c5
 
 *   Better error message for typos in assert_response argument.
 
