--- conflicted
+++ resolved
@@ -1,4 +1,3 @@
-<<<<<<< HEAD
 *   Update `ActionController::AllowBrowser` to support passing method names to `:block`
 
     ```ruby
@@ -14,10 +13,7 @@
 
     *Sean Doyle*
 
-*   Raise an `ArgumentError` when invalid `:on` or `:except` options are passed into `#resource` and `#resources`.
-=======
 *   Raise an `ArgumentError` when invalid `:only` or `:except` options are passed into `#resource` and `#resources`.
->>>>>>> ef679c41
 
     *Joshua Young*
 
