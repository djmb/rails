GIT
  remote: git://github.com/QueueClassic/queue_classic.git
  revision: 3c53a465786a1d3c40730c31b693d74c7bfa16cb
  branch: master
  specs:
    queue_classic (3.2.0.RC1)
      pg (>= 0.17, < 0.19)

GIT
  remote: git://github.com/sass/sass.git
  revision: 64c5c111c04feaa91428e7d03eb6d4284e6a2d64
  branch: stable
  specs:
    sass (3.4.22)

PATH
  remote: .
  specs:
    actioncable (5.0.0)
      actionpack (= 5.0.0)
      nio4r (~> 1.2)
      websocket-driver (~> 0.6.1)
    actionmailer (5.0.0)
      actionpack (= 5.0.0)
      actionview (= 5.0.0)
      activejob (= 5.0.0)
      mail (~> 2.5, >= 2.5.4)
      rails-dom-testing (~> 2.0)
<<<<<<< HEAD
    actionpack (5.0.0.rc2)
      actionview (= 5.0.0.rc2)
      activesupport (= 5.0.0.rc2)
=======
    actionpack (5.0.0)
      actionview (= 5.0.0)
      activesupport (= 5.0.0)
>>>>>>> 48512d79
      rack (~> 2.0)
      rack-test (~> 0.6.3)
      rails-dom-testing (~> 2.0)
      rails-html-sanitizer (~> 1.0, >= 1.0.2)
    actionview (5.0.0)
      activesupport (= 5.0.0)
      builder (~> 3.1)
      erubis (~> 2.7.0)
      rails-dom-testing (~> 2.0)
      rails-html-sanitizer (~> 1.0, >= 1.0.2)
    activejob (5.0.0)
      activesupport (= 5.0.0)
      globalid (>= 0.3.6)
    activemodel (5.0.0)
      activesupport (= 5.0.0)
    activerecord (5.0.0)
      activemodel (= 5.0.0)
      activesupport (= 5.0.0)
      arel (~> 7.0)
    activesupport (5.0.0)
      concurrent-ruby (~> 1.0, >= 1.0.2)
      i18n (~> 0.7)
      minitest (~> 5.1)
      tzinfo (~> 1.1)
    rails (5.0.0)
      actioncable (= 5.0.0)
      actionmailer (= 5.0.0)
      actionpack (= 5.0.0)
      actionview (= 5.0.0)
      activejob (= 5.0.0)
      activemodel (= 5.0.0)
      activerecord (= 5.0.0)
      activesupport (= 5.0.0)
      bundler (>= 1.3.0, < 2.0)
      railties (= 5.0.0)
      sprockets-rails (>= 2.0.0)
    railties (5.0.0)
      actionpack (= 5.0.0)
      activesupport (= 5.0.0)
      method_source
      rake (>= 0.8.7)
      thor (>= 0.18.1, < 2.0)

GEM
  remote: https://rubygems.org/
  specs:
    amq-protocol (2.0.1)
    arel (7.0.0)
    backburner (1.3.0)
      beaneater (~> 1.0)
      dante (> 0.1.5)
    bcrypt (3.1.11)
    bcrypt (3.1.11-x64-mingw32)
    bcrypt (3.1.11-x86-mingw32)
    beaneater (1.0.0)
    benchmark-ips (2.6.1)
    builder (3.2.2)
    bunny (2.2.2)
      amq-protocol (>= 2.0.1)
    byebug (9.0.5)
    coffee-rails (4.2.1)
      coffee-script (>= 2.2.0)
      railties (>= 4.0.0, < 5.2.x)
    coffee-script (2.4.1)
      coffee-script-source
      execjs
    coffee-script-source (1.10.0)
    concurrent-ruby (1.0.2)
    connection_pool (2.2.0)
    dalli (2.7.6)
    dante (0.2.0)
    delayed_job (4.1.2)
      activesupport (>= 3.0, < 5.1)
    delayed_job_active_record (4.1.1)
      activerecord (>= 3.0, < 5.1)
      delayed_job (>= 3.0, < 5)
    em-hiredis (0.3.1)
      eventmachine (~> 1.0)
      hiredis (~> 0.6.0)
    erubis (2.7.0)
    eventmachine (1.2.0.1)
    eventmachine (1.2.0.1-x64-mingw32)
    eventmachine (1.2.0.1-x86-mingw32)
    execjs (2.7.0)
    faye-websocket (0.10.4)
      eventmachine (>= 0.12.0)
      websocket-driver (>= 0.5.1)
    ffi (1.9.10)
    ffi (1.9.10-x64-mingw32)
    ffi (1.9.10-x86-mingw32)
    globalid (0.3.6)
      activesupport (>= 4.1.0)
    hiredis (0.6.1)
    i18n (0.7.0)
    jquery-rails (4.1.1)
      rails-dom-testing (>= 1, < 3)
      railties (>= 4.2.0)
      thor (>= 0.14, < 2.0)
    json (1.8.3)
    kindlerb (0.1.1)
      mustache
      nokogiri
    listen (3.0.8)
      rb-fsevent (~> 0.9, >= 0.9.4)
      rb-inotify (~> 0.9, >= 0.9.7)
    loofah (2.0.3)
      nokogiri (>= 1.5.9)
    mail (2.6.4)
      mime-types (>= 1.16, < 4)
    metaclass (0.0.4)
    method_source (0.8.2)
    mime-types (3.1)
      mime-types-data (~> 3.2015)
    mime-types-data (3.2016.0521)
    mini_portile2 (2.1.0)
    minitest (5.3.3)
    mocha (0.14.0)
      metaclass (~> 0.0.1)
    mono_logger (1.1.0)
    multi_json (1.12.1)
    mustache (1.0.3)
    mysql2 (0.4.4)
    mysql2 (0.4.4-x64-mingw32)
    mysql2 (0.4.4-x86-mingw32)
    nio4r (1.2.1)
    nokogiri (1.6.8)
      mini_portile2 (~> 2.1.0)
      pkg-config (~> 1.1.7)
    nokogiri (1.6.8-x64-mingw32)
      mini_portile2 (~> 2.1.0)
      pkg-config (~> 1.1.7)
    nokogiri (1.6.8-x86-mingw32)
      mini_portile2 (~> 2.1.0)
      pkg-config (~> 1.1.7)
    pg (0.18.4)
    pg (0.18.4-x64-mingw32)
    pg (0.18.4-x86-mingw32)
    pkg-config (1.1.7)
    psych (2.1.0)
    puma (3.4.0)
<<<<<<< HEAD
=======
    qu (0.2.0)
      multi_json
    qu-redis (0.2.0)
      qu (= 0.2.0)
      redis-namespace
      simple_uuid
>>>>>>> 48512d79
    que (0.11.5)
    racc (1.4.14)
    rack (2.0.1)
    rack-cache (1.6.1)
      rack (>= 0.4)
    rack-test (0.6.3)
      rack (>= 1.0)
    rails-dom-testing (2.0.1)
      activesupport (>= 4.2.0, < 6.0)
      nokogiri (~> 1.6.0)
    rails-html-sanitizer (1.0.3)
      loofah (~> 2.0)
    rake (11.2.2)
    rb-fsevent (0.9.7)
    rb-inotify (0.9.7)
      ffi (>= 0.5.0)
    rdoc (4.2.2)
      json (~> 1.4)
    redcarpet (3.2.3)
    redis (3.3.0)
    redis-namespace (1.5.2)
      redis (~> 3.0, >= 3.0.4)
    resque (1.25.2)
      mono_logger (~> 1.0)
      multi_json (~> 1.0)
      redis-namespace (~> 1.3)
      sinatra (>= 0.9.2)
      vegas (~> 0.1.2)
    resque-scheduler (4.2.0)
      mono_logger (~> 1.0)
      redis (~> 3.0)
      resque (~> 1.25)
      rufus-scheduler (~> 3.2)
    rufus-scheduler (3.2.1)
    sdoc (0.4.1)
      json (~> 1.7, >= 1.7.7)
      rdoc (~> 4.0)
    sequel (4.35.0)
    serverengine (1.5.11)
      sigdump (~> 0.2.2)
    sidekiq (4.1.2)
      concurrent-ruby (~> 1.0)
      connection_pool (~> 2.2, >= 2.2.0)
      redis (~> 3.2, >= 3.2.1)
    sigdump (0.2.4)
    simple_uuid (0.4.0)
    sinatra (1.0)
      rack (>= 1.0)
    sneakers (2.3.5)
      bunny (~> 2.2.0)
      serverengine (~> 1.5.11)
      thor
      thread (~> 0.1.7)
    sprockets (3.6.2)
      concurrent-ruby (~> 1.0)
      rack (> 1, < 3)
    sprockets-rails (3.1.1)
      actionpack (>= 4.0)
      activesupport (>= 4.0)
      sprockets (>= 3.0.0)
    sqlite3 (1.3.11)
    sqlite3 (1.3.11-x64-mingw32)
    sqlite3 (1.3.11-x86-mingw32)
    stackprof (0.2.9)
    sucker_punch (2.0.2)
      concurrent-ruby (~> 1.0.0)
    thor (0.19.1)
    thread (0.1.7)
    thread_safe (0.3.5)
    turbolinks (5.0.0)
      turbolinks-source (~> 5)
    turbolinks-source (5.0.0)
    tzinfo (1.2.2)
      thread_safe (~> 0.1)
    tzinfo-data (1.2016.5)
      tzinfo (>= 1.0.0)
    uglifier (3.0.0)
      execjs (>= 0.3.0, < 3)
    vegas (0.1.11)
      rack (>= 1.0.0)
    w3c_validators (1.2)
      json
      nokogiri
    wdm (0.1.1)
    websocket-driver (0.6.4)
      websocket-extensions (>= 0.1.0)
    websocket-extensions (0.1.2)

PLATFORMS
  ruby
  x64-mingw32
  x86-mingw32

DEPENDENCIES
  activerecord-jdbcmysql-adapter (>= 1.3.0)
  activerecord-jdbcpostgresql-adapter (>= 1.3.0)
  activerecord-jdbcsqlite3-adapter (>= 1.3.0)
  backburner
  bcrypt (~> 3.1.11)
  benchmark-ips
  byebug
  coffee-rails (~> 4.2)
  dalli (>= 2.2.1)
  delayed_job
  delayed_job_active_record
  em-hiredis
  faye-websocket
  hiredis
  jquery-rails
  kindlerb (= 0.1.1)
  listen (~> 3.0.5)
  minitest (< 5.3.4)
  mocha (~> 0.14)
  mysql2 (>= 0.4.4)
  nokogiri (>= 1.6.7.1)
  pg (>= 0.18.0)
  psych (~> 2.0)
  puma
  qu-redis
  que
  queue_classic!
  racc (>= 1.4.6)
  rack-cache (~> 1.2)
  rails!
  rake (>= 11.1)
  redcarpet (~> 3.2.3)
  redis
  resque (< 1.26)
  resque-scheduler
  sass!
  sdoc (~> 0.4.0)
  sequel
  sidekiq
  sneakers
  sqlite3 (~> 1.3.6)
  stackprof
  sucker_punch
  turbolinks (~> 5)
  tzinfo-data
  uglifier (>= 1.3.0)
  w3c_validators
  wdm (>= 0.1.0)

BUNDLED WITH
   1.12.5<|MERGE_RESOLUTION|>--- conflicted
+++ resolved
@@ -26,15 +26,9 @@
       activejob (= 5.0.0)
       mail (~> 2.5, >= 2.5.4)
       rails-dom-testing (~> 2.0)
-<<<<<<< HEAD
-    actionpack (5.0.0.rc2)
-      actionview (= 5.0.0.rc2)
-      activesupport (= 5.0.0.rc2)
-=======
     actionpack (5.0.0)
       actionview (= 5.0.0)
       activesupport (= 5.0.0)
->>>>>>> 48512d79
       rack (~> 2.0)
       rack-test (~> 0.6.3)
       rails-dom-testing (~> 2.0)
@@ -175,15 +169,12 @@
     pkg-config (1.1.7)
     psych (2.1.0)
     puma (3.4.0)
-<<<<<<< HEAD
-=======
     qu (0.2.0)
       multi_json
     qu-redis (0.2.0)
       qu (= 0.2.0)
       redis-namespace
       simple_uuid
->>>>>>> 48512d79
     que (0.11.5)
     racc (1.4.14)
     rack (2.0.1)
